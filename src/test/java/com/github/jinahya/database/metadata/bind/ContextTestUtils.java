--- conflicted
+++ resolved
@@ -80,11 +80,7 @@
                     }
                     throw cause;
                 }
-<<<<<<< HEAD
-                throw cause == null ? t : cause;
-=======
                 throw t;
->>>>>>> 6c164c33
             }
         };
     }
@@ -376,7 +372,8 @@
         // ------------------------------------------------------------------------------------------------------ tables
         try {
             final var tables = context.getTables(catalog.getTableCat(), null, "%", null);
-            if (!databaseProductName(context).equals(DatabaseProductNames.APACHE_DERBY)) {
+            if (!databaseProductName(context).equals(DatabaseProductNames.APACHE_DERBY) &&
+                !databaseProductName(context).equals(DatabaseProductNames.POSTGRE_SQL)) {
                 tables.forEach(t -> {
                     assertType(t).isOf(catalog);
                 });
@@ -388,9 +385,11 @@
         // --------------------------------------------------------------------------------------------- tablePrivileges
         try {
             final var tablePrivileges = context.getTablePrivileges(catalog.getTableCat(), "%", "%");
-            assertThat(tablePrivileges).allSatisfy(tp -> {
-                assertThat(tp.getTableCat()).isEqualTo(catalog.getTableCat());
-            });
+            if (!databaseProductName(context).equals(DatabaseProductNames.POSTGRE_SQL)) {
+                assertThat(tablePrivileges).allSatisfy(tp -> {
+                    assertThat(tp.getTableCat()).isEqualTo(catalog.getTableCat());
+                });
+            }
             tablePrivileges(context, tablePrivileges);
         } catch (final SQLException sqle) {
             // empty
@@ -452,9 +451,16 @@
             assertThat(column.getIsAutoincrement()).isNotNull();
             assertThat(column.getIsGeneratedcolumn()).isNotNull();
         }
-        {
+        assertThatCode(() -> {
             final var value = Column.Nullable.valueOfFieldValue(column.getNullable());
-        }
+        }).doesNotThrowAnyException();
+        assertThatCode(() -> {
+            final var isAutoincrementAsEnum = column.getIsAutoincrementAsEnum();
+        }).doesNotThrowAnyException();
+        assertThatCode(() -> {
+            final var isGeneratedcolumnAsEnum = column.getIsGeneratedcolumnAsEnum();
+        }).doesNotThrowAnyException();
+
         // -------------------------------------------------------------------------------------------- columnPrivileges
         try {
             final var columnPrivileges = context.getColumnPrivileges(column);
@@ -616,6 +622,12 @@
 
     private static void importedKey(final Context context, final ImportedKey importedKey) throws SQLException {
         MetadataTypeTestUtils.verify(importedKey);
+        assertThatCode(() -> {
+            final var string = importedKey.toString();
+        }).doesNotThrowAnyException();
+        assertThatCode(() -> {
+            final var hashCode = importedKey.hashCode();
+        }).doesNotThrowAnyException();
     }
 
     // ------------------------------------------------------------------------------------------------------- indexInfo
