package com.github.jinahya.database.metadata.bind;

/*-
 * #%L
 * database-metadata-bind
 * %%
 * Copyright (C) 2011 - 2019 Jinahya, Inc.
 * %%
 * Licensed under the Apache License, Version 2.0 (the "License");
 * you may not use this file except in compliance with the License.
 * You may obtain a copy of the License at
 *
 *      http://www.apache.org/licenses/LICENSE-2.0
 *
 * Unless required by applicable law or agreed to in writing, software
 * distributed under the License is distributed on an "AS IS" BASIS,
 * WITHOUT WARRANTIES OR CONDITIONS OF ANY KIND, either express or implied.
 * See the License for the specific language governing permissions and
 * limitations under the License.
 * #L%
 */

<<<<<<< HEAD
import jakarta.validation.constraints.AssertTrue;
=======
import jakarta.validation.constraints.Positive;
>>>>>>> 6c164c33
import jakarta.validation.constraints.PositiveOrZero;
import lombok.EqualsAndHashCode;
import lombok.Getter;
import lombok.Setter;
import lombok.ToString;

import java.sql.DatabaseMetaData;
import java.sql.SQLException;
import java.util.Comparator;
import java.util.Optional;

/**
 * A class for binding results of the
 * {@link DatabaseMetaData#getProcedureColumns(java.lang.String, java.lang.String, java.lang.String, java.lang.String)}
 * method.
 *
 * @author Jin Kwon &lt;jinahya_at_gmail.com&gt;
 * @see Context#getProcedureColumns(String, String, String, String)
 */

@_ChildOf(Procedure.class)
@Setter
@Getter
@EqualsAndHashCode(callSuper = true, onlyExplicitlyIncluded = true)
@ToString(callSuper = true)
public class ProcedureColumn
        extends AbstractMetadataType
        implements HasIsNullableEnum {

    private static final long serialVersionUID = 3894753719381358829L;

    // -----------------------------------------------------------------------------------------------------------------
    static Comparator<ProcedureColumn> comparing(final Context context, final Comparator<? super String> comparator)
            throws SQLException {
        return Comparator.comparing(ProcedureColumn::getProcedureCat, ContextUtils.nulls(context, comparator))
                .thenComparing(ProcedureColumn::getProcedureSchem, ContextUtils.nulls(context, comparator))
                .thenComparing(ProcedureColumn::getProcedureName, ContextUtils.nulls(context, comparator))
                .thenComparing(ProcedureColumn::getSpecificName, ContextUtils.nulls(context, comparator));
    }

    // ----------------------------------------------------------------------------------------------------- COLUMN_TYPE
    public static final String COLUMN_LABEL_COLUMN_TYPE = "COLUMN_TYPE";

    /**
     * Constants for {@value #COLUMN_LABEL_COLUMN_TYPE} column values.
     */
    public enum ColumnType
            implements _IntFieldEnum<ColumnType> {

        /**
         * A value for
         * {@link DatabaseMetaData#procedureColumnUnknown}({@value DatabaseMetaData#procedureColumnUnknown}).
         */
        PROCEDURE_COLUMN_UNKNOWN(DatabaseMetaData.procedureColumnUnknown), // 0

        /**
         * A value for {@link DatabaseMetaData#procedureColumnIn}({@value DatabaseMetaData#procedureColumnIn}).
         */
        PROCEDURE_COLUMN_IN(DatabaseMetaData.procedureColumnIn),           // 1

        /**
         * A value for {@link DatabaseMetaData#procedureColumnInOut}({@value DatabaseMetaData#procedureColumnInOut}).
         */
        PROCEDURE_COLUMN_IN_OUT(DatabaseMetaData.procedureColumnInOut),    // 2

        /**
         * A value for {@link DatabaseMetaData#procedureColumnResult}({@value DatabaseMetaData#procedureColumnResult}).
         */
        PROCEDURE_COLUMN_RESULT(DatabaseMetaData.procedureColumnResult),   // 3

        /**
         * A value for {@link DatabaseMetaData#procedureColumnOut}({@value DatabaseMetaData#procedureColumnOut}).
         */
        PROCEDURE_COLUMN_OUT(DatabaseMetaData.procedureColumnOut),         // 4

        /**
         * A value for {@link DatabaseMetaData#procedureColumnReturn}({@value DatabaseMetaData#procedureColumnReturn}).
         */
        PROCEDURE_COLUMN_RETURN(DatabaseMetaData.procedureColumnReturn)    // 5
        ;

        /**
         * Returns the value whose {@link #fieldValueAsInt() fieldValue} matches specified value.
         *
         * @param fieldValue a value of {@link #fieldValueAsInt() fieldValue} to match.
         * @return the value whose {@link #fieldValueAsInt() fieldValue} matches {@code fieldValue}.
         * @throws IllegalArgumentException no value matches.
         */
        public static ColumnType valueOfFieldValue(final int fieldValue) {
            return _IntFieldEnum.valueOfFieldValue(ColumnType.class, fieldValue);
        }

        ColumnType(final int fieldValue) {
            this.fieldValue = fieldValue;
        }

        @Override
        public int fieldValueAsInt() {
            return fieldValue;
        }

        private final int fieldValue;
    }

    // -------------------------------------------------------------------------------------------------------- NULLABLE

    /**
     * A column label of {@value}.
     */
    public static final String COLUMN_NAME_NULLABLE = "NULLABLE";

    /**
     * Constants for {@value #COLUMN_NAME_NULLABLE} column.
     *
     * @author Jin Kwon &lt;onacit_at_gmail.com&gt;
     */
    public enum Nullable
            implements _IntFieldEnum<Nullable> {

        /**
         * A value for {@link DatabaseMetaData#procedureNoNulls}({@value DatabaseMetaData#procedureNoNulls}).
         */
        PROCEDURE_NO_NULLS(DatabaseMetaData.procedureNoNulls),                // 0

        /**
         * A value for {@link DatabaseMetaData#procedureNullable}({@value DatabaseMetaData#procedureNullable}).
         */
        PROCEDURE_NULLABLE(DatabaseMetaData.procedureNullable),               // 1

        /**
         * A value for
         * {@link DatabaseMetaData#procedureNullableUnknown}({@value DatabaseMetaData#procedureNullableUnknown}).
         */
        PROCEDURE_NULLABLE_UNKNOWN(DatabaseMetaData.procedureNullableUnknown) // 2
        ;

        /**
         * Returns the value whose {@link #fieldValueAsInt() fieldValue} matches specified value.
         *
         * @param fieldValue the {@link #fieldValueAsInt() fieldValue} value to match.
         * @return the value whose {@link #fieldValueAsInt() fieldValue} matches {@code fieldValue}.
         * @throws IllegalArgumentException if no value matches.
         */
        public static Nullable valueOfFieldValue(final int fieldValue) {
            return _IntFieldEnum.valueOfFieldValue(Nullable.class, fieldValue);
        }

        Nullable(final int fieldValue) {
            this.fieldValue = fieldValue;
        }

        @Override
        public int fieldValueAsInt() {
            return fieldValue;
        }

        private final int fieldValue;
    }

    // ---------------------------------------------------------------------------------------------------- procedureCat

    // -------------------------------------------------------------------------------------------------- procedureSchem

    // ------------------------------------------------------------------------------------------------------ columnType

    public ColumnType getColumnTypeAsEnum() {
        return Optional.ofNullable(getColumnType())
                .map(ColumnType::valueOfFieldValue)
                .orElse(null);
    }

    public void setColumnTypeAsEnum(final ColumnType columnTypeAsEnum) {
        setColumnType(
                Optional.ofNullable(columnTypeAsEnum)
                        .map(_IntFieldEnum::fieldValueAsInt)
                        .orElse(null)
        );
    }

    // -------------------------------------------------------------------------------------------------------- nullable
    public Nullable getNullableAsEnum() {
        return Optional.ofNullable(getNullable())
                .map(Nullable::valueOfFieldValue)
                .orElse(null);
    }

    public void setNullableAsEnum(final Nullable nullableAsEnum) {
        setNullable(
                Optional.ofNullable(nullableAsEnum)
                        .map(_IntFieldEnum::fieldValueAsInt)
                        .orElse(null)
        );
    }

    // ------------------------------------------------------------------------------------------------- ordinalPosition
    @AssertTrue(message = "ordinalPosition should be 0 when columnType is procedureColumnReturn(5)")
    private boolean isOrdinalPositionZeroWhenColumnTypeIsProcedureColumnReturn() {
        if (ordinalPosition == null || columnType == null || columnType != DatabaseMetaData.procedureColumnReturn) {
            return true;
        }
        return ordinalPosition == 0;
    }

    // ------------------------------------------------------------------------------------------------------ isNullable

    public IsNullableEnum getIsNullableAsEnum() {
        return Optional.ofNullable(getIsNullable())
                .map(IsNullableEnum::valueOfFieldValue)
                .orElse(null);
    }

    public void setIsNullableAsEnum(final IsNullableEnum isNullableAsEnum) {
        setIsNullable(
                Optional.ofNullable(isNullableAsEnum)
                        .map(_FieldEnum::fieldValue)
                        .orElse(null)
        );
    }

    // -----------------------------------------------------------------------------------------------------------------
    @jakarta.annotation.Nullable
    @_NullableBySpecification
    @_ColumnLabel("PROCEDURE_CAT")
    private String procedureCat;

    @jakarta.annotation.Nullable
    @_NullableBySpecification
    @_ColumnLabel("PROCEDURE_SCHEM")
    private String procedureSchem;

    @_ColumnLabel("PROCEDURE_NAME")
    @EqualsAndHashCode.Include
    private String procedureName;

    @_ColumnLabel("COLUMN_NAME")
    @EqualsAndHashCode.Include
    private String columnName;

    // -----------------------------------------------------------------------------------------------------------------
    @_ColumnLabel(COLUMN_LABEL_COLUMN_TYPE)
    private Integer columnType;

    @_ColumnLabel("DATA_TYPE")
    private Integer dataType;

    @_ColumnLabel("TYPE_NAME")
    private String typeName;

    @jakarta.annotation.Nullable
    @_NullableBySpecification
    @_ColumnLabel("PRECISION")
    private Integer precision;

    @_ColumnLabel("LENGTH")
    private Integer length;

    // https://issues.apache.org/jira/browse/DERBY-7103
    @jakarta.annotation.Nullable
    @_NullableBySpecification
    @_ColumnLabel("SCALE")
    private Integer scale;

    @_ColumnLabel("RADIX")
    private Integer radix;

    @_ColumnLabel("NULLABLE")
    private Integer nullable;

    @_ColumnLabel("REMARKS")
    private String remarks;

    @jakarta.annotation.Nullable
    @_NullableBySpecification
    @_ColumnLabel("COLUMN_DEF")
    private String columnDef;

    @_ReservedBySpecification
    @_ColumnLabel("SQL_DATA_TYPE")
    private Integer sqlDataType;

    @_ReservedBySpecification
    @_ColumnLabel("SQL_DATETIME_SUB")
    private Integer sqlDatetimeSub;

    @jakarta.annotation.Nullable
    @_NullableBySpecification
    @_ColumnLabel("CHAR_OCTET_LENGTH")
    private Integer charOctetLength;

    @PositiveOrZero
    @_ColumnLabel("ORDINAL_POSITION")
    private Integer ordinalPosition;

    @_ColumnLabel("IS_NULLABLE")
    private String isNullable;

    @_MissingByVendor("Microsoft SQL Server") // https://github.com/microsoft/mssql-jdbc/issues/2320
    @_ColumnLabel("SPECIFIC_NAME")
    @EqualsAndHashCode.Include
    private String specificName;
}
<|MERGE_RESOLUTION|>--- conflicted
+++ resolved
@@ -1,328 +1,326 @@
-package com.github.jinahya.database.metadata.bind;
-
-/*-
- * #%L
- * database-metadata-bind
- * %%
- * Copyright (C) 2011 - 2019 Jinahya, Inc.
- * %%
- * Licensed under the Apache License, Version 2.0 (the "License");
- * you may not use this file except in compliance with the License.
- * You may obtain a copy of the License at
- *
- *      http://www.apache.org/licenses/LICENSE-2.0
- *
- * Unless required by applicable law or agreed to in writing, software
- * distributed under the License is distributed on an "AS IS" BASIS,
- * WITHOUT WARRANTIES OR CONDITIONS OF ANY KIND, either express or implied.
- * See the License for the specific language governing permissions and
- * limitations under the License.
- * #L%
- */
-
-<<<<<<< HEAD
-import jakarta.validation.constraints.AssertTrue;
-=======
-import jakarta.validation.constraints.Positive;
->>>>>>> 6c164c33
-import jakarta.validation.constraints.PositiveOrZero;
-import lombok.EqualsAndHashCode;
-import lombok.Getter;
-import lombok.Setter;
-import lombok.ToString;
-
-import java.sql.DatabaseMetaData;
-import java.sql.SQLException;
-import java.util.Comparator;
-import java.util.Optional;
-
-/**
- * A class for binding results of the
- * {@link DatabaseMetaData#getProcedureColumns(java.lang.String, java.lang.String, java.lang.String, java.lang.String)}
- * method.
- *
- * @author Jin Kwon &lt;jinahya_at_gmail.com&gt;
- * @see Context#getProcedureColumns(String, String, String, String)
- */
-
-@_ChildOf(Procedure.class)
-@Setter
-@Getter
-@EqualsAndHashCode(callSuper = true, onlyExplicitlyIncluded = true)
-@ToString(callSuper = true)
-public class ProcedureColumn
-        extends AbstractMetadataType
-        implements HasIsNullableEnum {
-
-    private static final long serialVersionUID = 3894753719381358829L;
-
-    // -----------------------------------------------------------------------------------------------------------------
-    static Comparator<ProcedureColumn> comparing(final Context context, final Comparator<? super String> comparator)
-            throws SQLException {
-        return Comparator.comparing(ProcedureColumn::getProcedureCat, ContextUtils.nulls(context, comparator))
-                .thenComparing(ProcedureColumn::getProcedureSchem, ContextUtils.nulls(context, comparator))
-                .thenComparing(ProcedureColumn::getProcedureName, ContextUtils.nulls(context, comparator))
-                .thenComparing(ProcedureColumn::getSpecificName, ContextUtils.nulls(context, comparator));
-    }
-
-    // ----------------------------------------------------------------------------------------------------- COLUMN_TYPE
-    public static final String COLUMN_LABEL_COLUMN_TYPE = "COLUMN_TYPE";
-
-    /**
-     * Constants for {@value #COLUMN_LABEL_COLUMN_TYPE} column values.
-     */
-    public enum ColumnType
-            implements _IntFieldEnum<ColumnType> {
-
-        /**
-         * A value for
-         * {@link DatabaseMetaData#procedureColumnUnknown}({@value DatabaseMetaData#procedureColumnUnknown}).
-         */
-        PROCEDURE_COLUMN_UNKNOWN(DatabaseMetaData.procedureColumnUnknown), // 0
-
-        /**
-         * A value for {@link DatabaseMetaData#procedureColumnIn}({@value DatabaseMetaData#procedureColumnIn}).
-         */
-        PROCEDURE_COLUMN_IN(DatabaseMetaData.procedureColumnIn),           // 1
-
-        /**
-         * A value for {@link DatabaseMetaData#procedureColumnInOut}({@value DatabaseMetaData#procedureColumnInOut}).
-         */
-        PROCEDURE_COLUMN_IN_OUT(DatabaseMetaData.procedureColumnInOut),    // 2
-
-        /**
-         * A value for {@link DatabaseMetaData#procedureColumnResult}({@value DatabaseMetaData#procedureColumnResult}).
-         */
-        PROCEDURE_COLUMN_RESULT(DatabaseMetaData.procedureColumnResult),   // 3
-
-        /**
-         * A value for {@link DatabaseMetaData#procedureColumnOut}({@value DatabaseMetaData#procedureColumnOut}).
-         */
-        PROCEDURE_COLUMN_OUT(DatabaseMetaData.procedureColumnOut),         // 4
-
-        /**
-         * A value for {@link DatabaseMetaData#procedureColumnReturn}({@value DatabaseMetaData#procedureColumnReturn}).
-         */
-        PROCEDURE_COLUMN_RETURN(DatabaseMetaData.procedureColumnReturn)    // 5
-        ;
-
-        /**
-         * Returns the value whose {@link #fieldValueAsInt() fieldValue} matches specified value.
-         *
-         * @param fieldValue a value of {@link #fieldValueAsInt() fieldValue} to match.
-         * @return the value whose {@link #fieldValueAsInt() fieldValue} matches {@code fieldValue}.
-         * @throws IllegalArgumentException no value matches.
-         */
-        public static ColumnType valueOfFieldValue(final int fieldValue) {
-            return _IntFieldEnum.valueOfFieldValue(ColumnType.class, fieldValue);
-        }
-
-        ColumnType(final int fieldValue) {
-            this.fieldValue = fieldValue;
-        }
-
-        @Override
-        public int fieldValueAsInt() {
-            return fieldValue;
-        }
-
-        private final int fieldValue;
-    }
-
-    // -------------------------------------------------------------------------------------------------------- NULLABLE
-
-    /**
-     * A column label of {@value}.
-     */
-    public static final String COLUMN_NAME_NULLABLE = "NULLABLE";
-
-    /**
-     * Constants for {@value #COLUMN_NAME_NULLABLE} column.
-     *
-     * @author Jin Kwon &lt;onacit_at_gmail.com&gt;
-     */
-    public enum Nullable
-            implements _IntFieldEnum<Nullable> {
-
-        /**
-         * A value for {@link DatabaseMetaData#procedureNoNulls}({@value DatabaseMetaData#procedureNoNulls}).
-         */
-        PROCEDURE_NO_NULLS(DatabaseMetaData.procedureNoNulls),                // 0
-
-        /**
-         * A value for {@link DatabaseMetaData#procedureNullable}({@value DatabaseMetaData#procedureNullable}).
-         */
-        PROCEDURE_NULLABLE(DatabaseMetaData.procedureNullable),               // 1
-
-        /**
-         * A value for
-         * {@link DatabaseMetaData#procedureNullableUnknown}({@value DatabaseMetaData#procedureNullableUnknown}).
-         */
-        PROCEDURE_NULLABLE_UNKNOWN(DatabaseMetaData.procedureNullableUnknown) // 2
-        ;
-
-        /**
-         * Returns the value whose {@link #fieldValueAsInt() fieldValue} matches specified value.
-         *
-         * @param fieldValue the {@link #fieldValueAsInt() fieldValue} value to match.
-         * @return the value whose {@link #fieldValueAsInt() fieldValue} matches {@code fieldValue}.
-         * @throws IllegalArgumentException if no value matches.
-         */
-        public static Nullable valueOfFieldValue(final int fieldValue) {
-            return _IntFieldEnum.valueOfFieldValue(Nullable.class, fieldValue);
-        }
-
-        Nullable(final int fieldValue) {
-            this.fieldValue = fieldValue;
-        }
-
-        @Override
-        public int fieldValueAsInt() {
-            return fieldValue;
-        }
-
-        private final int fieldValue;
-    }
-
-    // ---------------------------------------------------------------------------------------------------- procedureCat
-
-    // -------------------------------------------------------------------------------------------------- procedureSchem
-
-    // ------------------------------------------------------------------------------------------------------ columnType
-
-    public ColumnType getColumnTypeAsEnum() {
-        return Optional.ofNullable(getColumnType())
-                .map(ColumnType::valueOfFieldValue)
-                .orElse(null);
-    }
-
-    public void setColumnTypeAsEnum(final ColumnType columnTypeAsEnum) {
-        setColumnType(
-                Optional.ofNullable(columnTypeAsEnum)
-                        .map(_IntFieldEnum::fieldValueAsInt)
-                        .orElse(null)
-        );
-    }
-
-    // -------------------------------------------------------------------------------------------------------- nullable
-    public Nullable getNullableAsEnum() {
-        return Optional.ofNullable(getNullable())
-                .map(Nullable::valueOfFieldValue)
-                .orElse(null);
-    }
-
-    public void setNullableAsEnum(final Nullable nullableAsEnum) {
-        setNullable(
-                Optional.ofNullable(nullableAsEnum)
-                        .map(_IntFieldEnum::fieldValueAsInt)
-                        .orElse(null)
-        );
-    }
-
-    // ------------------------------------------------------------------------------------------------- ordinalPosition
-    @AssertTrue(message = "ordinalPosition should be 0 when columnType is procedureColumnReturn(5)")
-    private boolean isOrdinalPositionZeroWhenColumnTypeIsProcedureColumnReturn() {
-        if (ordinalPosition == null || columnType == null || columnType != DatabaseMetaData.procedureColumnReturn) {
-            return true;
-        }
-        return ordinalPosition == 0;
-    }
-
-    // ------------------------------------------------------------------------------------------------------ isNullable
-
-    public IsNullableEnum getIsNullableAsEnum() {
-        return Optional.ofNullable(getIsNullable())
-                .map(IsNullableEnum::valueOfFieldValue)
-                .orElse(null);
-    }
-
-    public void setIsNullableAsEnum(final IsNullableEnum isNullableAsEnum) {
-        setIsNullable(
-                Optional.ofNullable(isNullableAsEnum)
-                        .map(_FieldEnum::fieldValue)
-                        .orElse(null)
-        );
-    }
-
-    // -----------------------------------------------------------------------------------------------------------------
-    @jakarta.annotation.Nullable
-    @_NullableBySpecification
-    @_ColumnLabel("PROCEDURE_CAT")
-    private String procedureCat;
-
-    @jakarta.annotation.Nullable
-    @_NullableBySpecification
-    @_ColumnLabel("PROCEDURE_SCHEM")
-    private String procedureSchem;
-
-    @_ColumnLabel("PROCEDURE_NAME")
-    @EqualsAndHashCode.Include
-    private String procedureName;
-
-    @_ColumnLabel("COLUMN_NAME")
-    @EqualsAndHashCode.Include
-    private String columnName;
-
-    // -----------------------------------------------------------------------------------------------------------------
-    @_ColumnLabel(COLUMN_LABEL_COLUMN_TYPE)
-    private Integer columnType;
-
-    @_ColumnLabel("DATA_TYPE")
-    private Integer dataType;
-
-    @_ColumnLabel("TYPE_NAME")
-    private String typeName;
-
-    @jakarta.annotation.Nullable
-    @_NullableBySpecification
-    @_ColumnLabel("PRECISION")
-    private Integer precision;
-
-    @_ColumnLabel("LENGTH")
-    private Integer length;
-
-    // https://issues.apache.org/jira/browse/DERBY-7103
-    @jakarta.annotation.Nullable
-    @_NullableBySpecification
-    @_ColumnLabel("SCALE")
-    private Integer scale;
-
-    @_ColumnLabel("RADIX")
-    private Integer radix;
-
-    @_ColumnLabel("NULLABLE")
-    private Integer nullable;
-
-    @_ColumnLabel("REMARKS")
-    private String remarks;
-
-    @jakarta.annotation.Nullable
-    @_NullableBySpecification
-    @_ColumnLabel("COLUMN_DEF")
-    private String columnDef;
-
-    @_ReservedBySpecification
-    @_ColumnLabel("SQL_DATA_TYPE")
-    private Integer sqlDataType;
-
-    @_ReservedBySpecification
-    @_ColumnLabel("SQL_DATETIME_SUB")
-    private Integer sqlDatetimeSub;
-
-    @jakarta.annotation.Nullable
-    @_NullableBySpecification
-    @_ColumnLabel("CHAR_OCTET_LENGTH")
-    private Integer charOctetLength;
-
-    @PositiveOrZero
-    @_ColumnLabel("ORDINAL_POSITION")
-    private Integer ordinalPosition;
-
-    @_ColumnLabel("IS_NULLABLE")
-    private String isNullable;
-
-    @_MissingByVendor("Microsoft SQL Server") // https://github.com/microsoft/mssql-jdbc/issues/2320
-    @_ColumnLabel("SPECIFIC_NAME")
-    @EqualsAndHashCode.Include
-    private String specificName;
-}
+package com.github.jinahya.database.metadata.bind;
+
+/*-
+ * #%L
+ * database-metadata-bind
+ * %%
+ * Copyright (C) 2011 - 2019 Jinahya, Inc.
+ * %%
+ * Licensed under the Apache License, Version 2.0 (the "License");
+ * you may not use this file except in compliance with the License.
+ * You may obtain a copy of the License at
+ *
+ *      http://www.apache.org/licenses/LICENSE-2.0
+ *
+ * Unless required by applicable law or agreed to in writing, software
+ * distributed under the License is distributed on an "AS IS" BASIS,
+ * WITHOUT WARRANTIES OR CONDITIONS OF ANY KIND, either express or implied.
+ * See the License for the specific language governing permissions and
+ * limitations under the License.
+ * #L%
+ */
+
+import jakarta.validation.constraints.AssertTrue;
+import jakarta.validation.constraints.Pattern;
+import jakarta.validation.constraints.PositiveOrZero;
+import lombok.EqualsAndHashCode;
+import lombok.Getter;
+import lombok.Setter;
+import lombok.ToString;
+
+import java.sql.DatabaseMetaData;
+import java.sql.SQLException;
+import java.util.Comparator;
+import java.util.Optional;
+
+/**
+ * A class for binding results of the
+ * {@link DatabaseMetaData#getProcedureColumns(java.lang.String, java.lang.String, java.lang.String, java.lang.String)}
+ * method.
+ *
+ * @author Jin Kwon &lt;jinahya_at_gmail.com&gt;
+ * @see Context#getProcedureColumns(String, String, String, String)
+ */
+
+@_ChildOf(Procedure.class)
+@Setter
+@Getter
+@EqualsAndHashCode(callSuper = true, onlyExplicitlyIncluded = true)
+@ToString(callSuper = true)
+public class ProcedureColumn
+        extends AbstractMetadataType
+        implements HasIsNullableEnum {
+
+    private static final long serialVersionUID = 3894753719381358829L;
+
+    // -----------------------------------------------------------------------------------------------------------------
+    static Comparator<ProcedureColumn> comparing(final Context context, final Comparator<? super String> comparator)
+            throws SQLException {
+        return Comparator.comparing(ProcedureColumn::getProcedureCat, ContextUtils.nulls(context, comparator))
+                .thenComparing(ProcedureColumn::getProcedureSchem, ContextUtils.nulls(context, comparator))
+                .thenComparing(ProcedureColumn::getProcedureName, ContextUtils.nulls(context, comparator))
+                .thenComparing(ProcedureColumn::getSpecificName, ContextUtils.nulls(context, comparator));
+    }
+
+    // ----------------------------------------------------------------------------------------------------- COLUMN_TYPE
+    public static final String COLUMN_LABEL_COLUMN_TYPE = "COLUMN_TYPE";
+
+    /**
+     * Constants for {@value #COLUMN_LABEL_COLUMN_TYPE} column values.
+     */
+    public enum ColumnType
+            implements _IntFieldEnum<ColumnType> {
+
+        /**
+         * A value for
+         * {@link DatabaseMetaData#procedureColumnUnknown}({@value DatabaseMetaData#procedureColumnUnknown}).
+         */
+        PROCEDURE_COLUMN_UNKNOWN(DatabaseMetaData.procedureColumnUnknown), // 0
+
+        /**
+         * A value for {@link DatabaseMetaData#procedureColumnIn}({@value DatabaseMetaData#procedureColumnIn}).
+         */
+        PROCEDURE_COLUMN_IN(DatabaseMetaData.procedureColumnIn),           // 1
+
+        /**
+         * A value for {@link DatabaseMetaData#procedureColumnInOut}({@value DatabaseMetaData#procedureColumnInOut}).
+         */
+        PROCEDURE_COLUMN_IN_OUT(DatabaseMetaData.procedureColumnInOut),    // 2
+
+        /**
+         * A value for {@link DatabaseMetaData#procedureColumnResult}({@value DatabaseMetaData#procedureColumnResult}).
+         */
+        PROCEDURE_COLUMN_RESULT(DatabaseMetaData.procedureColumnResult),   // 3
+
+        /**
+         * A value for {@link DatabaseMetaData#procedureColumnOut}({@value DatabaseMetaData#procedureColumnOut}).
+         */
+        PROCEDURE_COLUMN_OUT(DatabaseMetaData.procedureColumnOut),         // 4
+
+        /**
+         * A value for {@link DatabaseMetaData#procedureColumnReturn}({@value DatabaseMetaData#procedureColumnReturn}).
+         */
+        PROCEDURE_COLUMN_RETURN(DatabaseMetaData.procedureColumnReturn)    // 5
+        ;
+
+        /**
+         * Returns the value whose {@link #fieldValueAsInt() fieldValue} matches specified value.
+         *
+         * @param fieldValue a value of {@link #fieldValueAsInt() fieldValue} to match.
+         * @return the value whose {@link #fieldValueAsInt() fieldValue} matches {@code fieldValue}.
+         * @throws IllegalArgumentException no value matches.
+         */
+        public static ColumnType valueOfFieldValue(final int fieldValue) {
+            return _IntFieldEnum.valueOfFieldValue(ColumnType.class, fieldValue);
+        }
+
+        ColumnType(final int fieldValue) {
+            this.fieldValue = fieldValue;
+        }
+
+        @Override
+        public int fieldValueAsInt() {
+            return fieldValue;
+        }
+
+        private final int fieldValue;
+    }
+
+    // -------------------------------------------------------------------------------------------------------- NULLABLE
+
+    /**
+     * A column label of {@value}.
+     */
+    public static final String COLUMN_NAME_NULLABLE = "NULLABLE";
+
+    /**
+     * Constants for {@value #COLUMN_NAME_NULLABLE} column.
+     *
+     * @author Jin Kwon &lt;onacit_at_gmail.com&gt;
+     */
+    public enum Nullable
+            implements _IntFieldEnum<Nullable> {
+
+        /**
+         * A value for {@link DatabaseMetaData#procedureNoNulls}({@value DatabaseMetaData#procedureNoNulls}).
+         */
+        PROCEDURE_NO_NULLS(DatabaseMetaData.procedureNoNulls),                // 0
+
+        /**
+         * A value for {@link DatabaseMetaData#procedureNullable}({@value DatabaseMetaData#procedureNullable}).
+         */
+        PROCEDURE_NULLABLE(DatabaseMetaData.procedureNullable),               // 1
+
+        /**
+         * A value for
+         * {@link DatabaseMetaData#procedureNullableUnknown}({@value DatabaseMetaData#procedureNullableUnknown}).
+         */
+        PROCEDURE_NULLABLE_UNKNOWN(DatabaseMetaData.procedureNullableUnknown) // 2
+        ;
+
+        /**
+         * Returns the value whose {@link #fieldValueAsInt() fieldValue} matches specified value.
+         *
+         * @param fieldValue the {@link #fieldValueAsInt() fieldValue} value to match.
+         * @return the value whose {@link #fieldValueAsInt() fieldValue} matches {@code fieldValue}.
+         * @throws IllegalArgumentException if no value matches.
+         */
+        public static Nullable valueOfFieldValue(final int fieldValue) {
+            return _IntFieldEnum.valueOfFieldValue(Nullable.class, fieldValue);
+        }
+
+        Nullable(final int fieldValue) {
+            this.fieldValue = fieldValue;
+        }
+
+        @Override
+        public int fieldValueAsInt() {
+            return fieldValue;
+        }
+
+        private final int fieldValue;
+    }
+
+    // ---------------------------------------------------------------------------------------------------- procedureCat
+
+    // -------------------------------------------------------------------------------------------------- procedureSchem
+
+    // ------------------------------------------------------------------------------------------------------ columnType
+
+    public ColumnType getColumnTypeAsEnum() {
+        return Optional.ofNullable(getColumnType())
+                .map(ColumnType::valueOfFieldValue)
+                .orElse(null);
+    }
+
+    public void setColumnTypeAsEnum(final ColumnType columnTypeAsEnum) {
+        setColumnType(
+                Optional.ofNullable(columnTypeAsEnum)
+                        .map(_IntFieldEnum::fieldValueAsInt)
+                        .orElse(null)
+        );
+    }
+
+    // -------------------------------------------------------------------------------------------------------- nullable
+    public Nullable getNullableAsEnum() {
+        return Optional.ofNullable(getNullable())
+                .map(Nullable::valueOfFieldValue)
+                .orElse(null);
+    }
+
+    public void setNullableAsEnum(final Nullable nullableAsEnum) {
+        setNullable(
+                Optional.ofNullable(nullableAsEnum)
+                        .map(_IntFieldEnum::fieldValueAsInt)
+                        .orElse(null)
+        );
+    }
+
+    // ------------------------------------------------------------------------------------------------- ordinalPosition
+    @AssertTrue(message = "ordinalPosition should be 0 when columnType is procedureColumnReturn(5)")
+    private boolean isOrdinalPositionZeroWhenColumnTypeIsProcedureColumnReturn() {
+        if (ordinalPosition == null || columnType == null || columnType != DatabaseMetaData.procedureColumnReturn) {
+            return true;
+        }
+        return ordinalPosition == 0;
+    }
+
+    // ------------------------------------------------------------------------------------------------------ isNullable
+
+    public IsNullableEnum getIsNullableAsEnum() {
+        return Optional.ofNullable(getIsNullable())
+                .map(IsNullableEnum::valueOfFieldValue)
+                .orElse(null);
+    }
+
+    public void setIsNullableAsEnum(final IsNullableEnum isNullableAsEnum) {
+        setIsNullable(
+                Optional.ofNullable(isNullableAsEnum)
+                        .map(_FieldEnum::fieldValue)
+                        .orElse(null)
+        );
+    }
+
+    // -----------------------------------------------------------------------------------------------------------------
+    @jakarta.annotation.Nullable
+    @_NullableBySpecification
+    @_ColumnLabel("PROCEDURE_CAT")
+    private String procedureCat;
+
+    @jakarta.annotation.Nullable
+    @_NullableBySpecification
+    @_ColumnLabel("PROCEDURE_SCHEM")
+    private String procedureSchem;
+
+    @_ColumnLabel("PROCEDURE_NAME")
+    @EqualsAndHashCode.Include
+    private String procedureName;
+
+    @_ColumnLabel("COLUMN_NAME")
+    @EqualsAndHashCode.Include
+    private String columnName;
+
+    // -----------------------------------------------------------------------------------------------------------------
+    @_ColumnLabel(COLUMN_LABEL_COLUMN_TYPE)
+    private Integer columnType;
+
+    @_ColumnLabel("DATA_TYPE")
+    private Integer dataType;
+
+    @_ColumnLabel("TYPE_NAME")
+    private String typeName;
+
+    @jakarta.annotation.Nullable
+    @_NullableBySpecification
+    @_ColumnLabel("PRECISION")
+    private Integer precision;
+
+    @_ColumnLabel("LENGTH")
+    private Integer length;
+
+    // https://issues.apache.org/jira/browse/DERBY-7103
+    @jakarta.annotation.Nullable
+    @_NullableBySpecification
+    @_ColumnLabel("SCALE")
+    private Integer scale;
+
+    @_ColumnLabel("RADIX")
+    private Integer radix;
+
+    @_ColumnLabel("NULLABLE")
+    private Integer nullable;
+
+    @_ColumnLabel("REMARKS")
+    private String remarks;
+
+    @jakarta.annotation.Nullable
+    @_NullableBySpecification
+    @_ColumnLabel("COLUMN_DEF")
+    private String columnDef;
+
+    @_ReservedBySpecification
+    @_ColumnLabel("SQL_DATA_TYPE")
+    private Integer sqlDataType;
+
+    @_ReservedBySpecification
+    @_ColumnLabel("SQL_DATETIME_SUB")
+    private Integer sqlDatetimeSub;
+
+    @jakarta.annotation.Nullable
+    @_NullableBySpecification
+    @_ColumnLabel("CHAR_OCTET_LENGTH")
+    private Integer charOctetLength;
+
+    @PositiveOrZero
+    @_ColumnLabel("ORDINAL_POSITION")
+    private Integer ordinalPosition;
+
+    @Pattern(regexp = YesNoEmptyConstants.REGEXP_YES_NO_EMPTY)
+    @_ColumnLabel("IS_NULLABLE")
+    private String isNullable;
+
+    @_MissingByVendor("Microsoft SQL Server") // https://github.com/microsoft/mssql-jdbc/issues/2320
+    @_ColumnLabel("SPECIFIC_NAME")
+    @EqualsAndHashCode.Include
+    private String specificName;
+}