package com.github.jinahya.database.metadata.bind;

/*-
 * #%L
 * database-metadata-bind
 * %%
 * Copyright (C) 2011 - 2019 Jinahya, Inc.
 * %%
 * Licensed under the Apache License, Version 2.0 (the "License");
 * you may not use this file except in compliance with the License.
 * You may obtain a copy of the License at
 *
 *      http://www.apache.org/licenses/LICENSE-2.0
 *
 * Unless required by applicable law or agreed to in writing, software
 * distributed under the License is distributed on an "AS IS" BASIS,
 * WITHOUT WARRANTIES OR CONDITIONS OF ANY KIND, either express or implied.
 * See the License for the specific language governing permissions and
 * limitations under the License.
 * #L%
 */

import jakarta.annotation.Nonnull;
import jakarta.annotation.Nullable;
import lombok.EqualsAndHashCode;
import lombok.ToString;

import java.sql.SQLException;
import java.util.Comparator;
<<<<<<< HEAD
=======
import java.util.Objects;
>>>>>>> d9ee0de6
import java.util.Optional;

/**
 * A class for binding results of the {@link java.sql.DatabaseMetaData#getSchemas(java.lang.String, java.lang.String)}
 * method.
 *
 * @author Jin Kwon &lt;jinahya_at_gmail.com&gt;
 * @see Context#getSchemas(String, String)
 */
@_ChildOf(Catalog.class)
@_ParentOf(Table.class)
public class Schema
        extends AbstractMetadataType {

    private static final long serialVersionUID = 7457236468401244963L;

    // -----------------------------------------------------------------------------------------------------------------
    static Comparator<Schema> comparing(final Comparator<? super String> comparator) {
        return Comparator
                .comparing(Schema::getTableCatalog, comparator)
                .thenComparing(Schema::getTableSchem, comparator);
    }

    static Comparator<Schema> comparing(final Context context, final Comparator<? super String> comparator)
            throws SQLException {
<<<<<<< HEAD
        return comparing(ContextUtils.nulls(context, comparator));
=======
        return comparing(ContextUtils.nullPrecedence(context, comparator));
>>>>>>> d9ee0de6
    }

    // -----------------------------------------------------------------------------------------------------------------

    /**
     * A column label of {@value}.
     */
    public static final String COLUMN_LABEL_TABLE_SCHEM = "TABLE_SCHEM";

    // -----------------------------------------------------------------------------------------------------------------

    /**
     * A column label of {@value}.
     */
    public static final String COLUMN_LABEL_TABLE_CATALOG = "TABLE_CATALOG";

    // ------------------------------------------------------------------------------------------ STATIC_FACTORY_METHODS
    static Schema of(final String tableCatalog, final String tableSchem) {
        final var instance = new Schema();
        instance.setTableCatalog(tableCatalog);
        instance.setTableSchem(tableSchem);
        return instance;
    }

<<<<<<< HEAD
=======
    static Schema of(final Catalog tableCatalog, final String tableSchem) {
        return of(
                Optional.ofNullable(tableCatalog)
                        .map(Catalog::getTableCat)
                        .orElse(null),
                tableSchem
        );
    }

>>>>>>> d9ee0de6
    // ---------------------------------------------------------------------------------------------------- CONSTRUCTORS

    /**
     * Creates a new instance.
     */
<<<<<<< HEAD
=======
    @SuppressWarnings({
            "java:S2637" // "@NonNull" values should not be set to null
    })
>>>>>>> d9ee0de6
    protected Schema() {
        super();
    }

    // ------------------------------------------------------------------------------------------------ java.lang.Object
<<<<<<< HEAD
=======

    @Override
    public String toString() {
        return super.toString() + '{' +
               "tableSchem=" + tableSchem +
               ",tableCatalog=" + tableCatalog +
               '}';
    }

    @Override
    public boolean equals(final Object obj) {
        if (obj == null || getClass() != obj.getClass()) {
            return false;
        }
        if (!super.equals(obj)) {
            return false;
        }
        final var that = (Schema) obj;
        return Objects.equals(tableSchem, that.tableSchem) &&
               Objects.equals(tableCatalog, that.tableCatalog);
    }

    @Override
    public int hashCode() {
        return Objects.hash(super.hashCode(), tableSchem, tableCatalog);
    }
>>>>>>> d9ee0de6

    // ------------------------------------------------------------------------------------------------------ tableSchem
    @Nonnull
    public String getTableSchem() {
        return tableSchem;
    }

    public void setTableSchem(@Nonnull final String tableSchem) {
        this.tableSchem = tableSchem;
    }

    // ---------------------------------------------------------------------------------------------------- tableCatalog
    @Nullable
    public String getTableCatalog() {
        return tableCatalog;
    }

    protected void setTableCatalog(@Nullable final String tableCatalog) {
        this.tableCatalog = tableCatalog;
    }

    @Nonnull
    public String getTableSchem() {
        return tableSchem;
    }

    protected void setTableSchem(@Nonnull final String tableSchem) {
        this.tableSchem = tableSchem;
    }

    // ---------------------------------------------------------------------------------------------------- tableCatalog

    @Nullable
    public String getTableCatalog() {
        return tableCatalog;
    }

    protected void setTableCatalog(@Nullable final String tableCatalog) {
        this.tableCatalog = tableCatalog;
    }

    // -----------------------------------------------------------------------------------------------------------------
    @Nonnull
    @_ColumnLabel(COLUMN_LABEL_TABLE_SCHEM)
<<<<<<< HEAD
    @EqualsAndHashCode.Include
=======
>>>>>>> d9ee0de6
    private String tableSchem;

    @Nullable
    @_NullableBySpecification
    @_ColumnLabel(COLUMN_LABEL_TABLE_CATALOG)
    private String tableCatalog;

    // -----------------------------------------------------------------------------------------------------------------
    @EqualsAndHashCode.Exclude
    @ToString.Exclude
<<<<<<< HEAD
    private Catalog tableCatalog_;

=======
    @SuppressWarnings({
            "java:S116" // Field names should comply with a naming convention
    })
    private transient Catalog tableCatalog_;

    @SuppressWarnings({
            "java:S100" // Method names should comply with a naming convention
    })
>>>>>>> d9ee0de6
    Catalog getTableCatalog_() {
        if (tableCatalog_ == null) {
            tableCatalog_ = Catalog.of(tableCatalog);
        }
        return tableCatalog_;
    }

<<<<<<< HEAD
    void setTableCatalog_(final Catalog tableCatalog_) {
        this.tableCatalog_ = tableCatalog_;
        setTableCatalog(
                Optional.ofNullable(this.tableCatalog_).map(Catalog::getTableCat).orElse(null)
=======
    @SuppressWarnings({
            "java:S100", // Method names should comply with a naming convention
            "java:S117"  // Local variable and method parameter names should comply with a naming convention
    })
    void setTableCatalog_(final Catalog tableCatalog_) {
        this.tableCatalog_ = tableCatalog_;
        setTableCatalog(
                Optional.ofNullable(this.tableCatalog_)
                        .map(Catalog::getTableCat)
                        .orElse(null)
>>>>>>> d9ee0de6
        );
    }
}
<|MERGE_RESOLUTION|>--- conflicted
+++ resolved
@@ -1,242 +1,190 @@
-package com.github.jinahya.database.metadata.bind;
-
-/*-
- * #%L
- * database-metadata-bind
- * %%
- * Copyright (C) 2011 - 2019 Jinahya, Inc.
- * %%
- * Licensed under the Apache License, Version 2.0 (the "License");
- * you may not use this file except in compliance with the License.
- * You may obtain a copy of the License at
- *
- *      http://www.apache.org/licenses/LICENSE-2.0
- *
- * Unless required by applicable law or agreed to in writing, software
- * distributed under the License is distributed on an "AS IS" BASIS,
- * WITHOUT WARRANTIES OR CONDITIONS OF ANY KIND, either express or implied.
- * See the License for the specific language governing permissions and
- * limitations under the License.
- * #L%
- */
-
-import jakarta.annotation.Nonnull;
-import jakarta.annotation.Nullable;
-import lombok.EqualsAndHashCode;
-import lombok.ToString;
-
-import java.sql.SQLException;
-import java.util.Comparator;
-<<<<<<< HEAD
-=======
-import java.util.Objects;
->>>>>>> d9ee0de6
-import java.util.Optional;
-
-/**
- * A class for binding results of the {@link java.sql.DatabaseMetaData#getSchemas(java.lang.String, java.lang.String)}
- * method.
- *
- * @author Jin Kwon &lt;jinahya_at_gmail.com&gt;
- * @see Context#getSchemas(String, String)
- */
-@_ChildOf(Catalog.class)
-@_ParentOf(Table.class)
-public class Schema
-        extends AbstractMetadataType {
-
-    private static final long serialVersionUID = 7457236468401244963L;
-
-    // -----------------------------------------------------------------------------------------------------------------
-    static Comparator<Schema> comparing(final Comparator<? super String> comparator) {
-        return Comparator
-                .comparing(Schema::getTableCatalog, comparator)
-                .thenComparing(Schema::getTableSchem, comparator);
-    }
-
-    static Comparator<Schema> comparing(final Context context, final Comparator<? super String> comparator)
-            throws SQLException {
-<<<<<<< HEAD
-        return comparing(ContextUtils.nulls(context, comparator));
-=======
-        return comparing(ContextUtils.nullPrecedence(context, comparator));
->>>>>>> d9ee0de6
-    }
-
-    // -----------------------------------------------------------------------------------------------------------------
-
-    /**
-     * A column label of {@value}.
-     */
-    public static final String COLUMN_LABEL_TABLE_SCHEM = "TABLE_SCHEM";
-
-    // -----------------------------------------------------------------------------------------------------------------
-
-    /**
-     * A column label of {@value}.
-     */
-    public static final String COLUMN_LABEL_TABLE_CATALOG = "TABLE_CATALOG";
-
-    // ------------------------------------------------------------------------------------------ STATIC_FACTORY_METHODS
-    static Schema of(final String tableCatalog, final String tableSchem) {
-        final var instance = new Schema();
-        instance.setTableCatalog(tableCatalog);
-        instance.setTableSchem(tableSchem);
-        return instance;
-    }
-
-<<<<<<< HEAD
-=======
-    static Schema of(final Catalog tableCatalog, final String tableSchem) {
-        return of(
-                Optional.ofNullable(tableCatalog)
-                        .map(Catalog::getTableCat)
-                        .orElse(null),
-                tableSchem
-        );
-    }
-
->>>>>>> d9ee0de6
-    // ---------------------------------------------------------------------------------------------------- CONSTRUCTORS
-
-    /**
-     * Creates a new instance.
-     */
-<<<<<<< HEAD
-=======
-    @SuppressWarnings({
-            "java:S2637" // "@NonNull" values should not be set to null
-    })
->>>>>>> d9ee0de6
-    protected Schema() {
-        super();
-    }
-
-    // ------------------------------------------------------------------------------------------------ java.lang.Object
-<<<<<<< HEAD
-=======
-
-    @Override
-    public String toString() {
-        return super.toString() + '{' +
-               "tableSchem=" + tableSchem +
-               ",tableCatalog=" + tableCatalog +
-               '}';
-    }
-
-    @Override
-    public boolean equals(final Object obj) {
-        if (obj == null || getClass() != obj.getClass()) {
-            return false;
-        }
-        if (!super.equals(obj)) {
-            return false;
-        }
-        final var that = (Schema) obj;
-        return Objects.equals(tableSchem, that.tableSchem) &&
-               Objects.equals(tableCatalog, that.tableCatalog);
-    }
-
-    @Override
-    public int hashCode() {
-        return Objects.hash(super.hashCode(), tableSchem, tableCatalog);
-    }
->>>>>>> d9ee0de6
-
-    // ------------------------------------------------------------------------------------------------------ tableSchem
-    @Nonnull
-    public String getTableSchem() {
-        return tableSchem;
-    }
-
-    public void setTableSchem(@Nonnull final String tableSchem) {
-        this.tableSchem = tableSchem;
-    }
-
-    // ---------------------------------------------------------------------------------------------------- tableCatalog
-    @Nullable
-    public String getTableCatalog() {
-        return tableCatalog;
-    }
-
-    protected void setTableCatalog(@Nullable final String tableCatalog) {
-        this.tableCatalog = tableCatalog;
-    }
-
-    @Nonnull
-    public String getTableSchem() {
-        return tableSchem;
-    }
-
-    protected void setTableSchem(@Nonnull final String tableSchem) {
-        this.tableSchem = tableSchem;
-    }
-
-    // ---------------------------------------------------------------------------------------------------- tableCatalog
-
-    @Nullable
-    public String getTableCatalog() {
-        return tableCatalog;
-    }
-
-    protected void setTableCatalog(@Nullable final String tableCatalog) {
-        this.tableCatalog = tableCatalog;
-    }
-
-    // -----------------------------------------------------------------------------------------------------------------
-    @Nonnull
-    @_ColumnLabel(COLUMN_LABEL_TABLE_SCHEM)
-<<<<<<< HEAD
-    @EqualsAndHashCode.Include
-=======
->>>>>>> d9ee0de6
-    private String tableSchem;
-
-    @Nullable
-    @_NullableBySpecification
-    @_ColumnLabel(COLUMN_LABEL_TABLE_CATALOG)
-    private String tableCatalog;
-
-    // -----------------------------------------------------------------------------------------------------------------
-    @EqualsAndHashCode.Exclude
-    @ToString.Exclude
-<<<<<<< HEAD
-    private Catalog tableCatalog_;
-
-=======
-    @SuppressWarnings({
-            "java:S116" // Field names should comply with a naming convention
-    })
-    private transient Catalog tableCatalog_;
-
-    @SuppressWarnings({
-            "java:S100" // Method names should comply with a naming convention
-    })
->>>>>>> d9ee0de6
-    Catalog getTableCatalog_() {
-        if (tableCatalog_ == null) {
-            tableCatalog_ = Catalog.of(tableCatalog);
-        }
-        return tableCatalog_;
-    }
-
-<<<<<<< HEAD
-    void setTableCatalog_(final Catalog tableCatalog_) {
-        this.tableCatalog_ = tableCatalog_;
-        setTableCatalog(
-                Optional.ofNullable(this.tableCatalog_).map(Catalog::getTableCat).orElse(null)
-=======
-    @SuppressWarnings({
-            "java:S100", // Method names should comply with a naming convention
-            "java:S117"  // Local variable and method parameter names should comply with a naming convention
-    })
-    void setTableCatalog_(final Catalog tableCatalog_) {
-        this.tableCatalog_ = tableCatalog_;
-        setTableCatalog(
-                Optional.ofNullable(this.tableCatalog_)
-                        .map(Catalog::getTableCat)
-                        .orElse(null)
->>>>>>> d9ee0de6
-        );
-    }
-}
+package com.github.jinahya.database.metadata.bind;
+
+/*-
+ * #%L
+ * database-metadata-bind
+ * %%
+ * Copyright (C) 2011 - 2019 Jinahya, Inc.
+ * %%
+ * Licensed under the Apache License, Version 2.0 (the "License");
+ * you may not use this file except in compliance with the License.
+ * You may obtain a copy of the License at
+ *
+ *      http://www.apache.org/licenses/LICENSE-2.0
+ *
+ * Unless required by applicable law or agreed to in writing, software
+ * distributed under the License is distributed on an "AS IS" BASIS,
+ * WITHOUT WARRANTIES OR CONDITIONS OF ANY KIND, either express or implied.
+ * See the License for the specific language governing permissions and
+ * limitations under the License.
+ * #L%
+ */
+
+import jakarta.annotation.Nonnull;
+import jakarta.annotation.Nullable;
+import lombok.EqualsAndHashCode;
+import lombok.ToString;
+
+import java.sql.SQLException;
+import java.util.Comparator;
+import java.util.Objects;
+import java.util.Optional;
+
+/**
+ * A class for binding results of the {@link java.sql.DatabaseMetaData#getSchemas(java.lang.String, java.lang.String)}
+ * method.
+ *
+ * @author Jin Kwon &lt;jinahya_at_gmail.com&gt;
+ * @see Context#getSchemas(String, String)
+ */
+@_ChildOf(Catalog.class)
+@_ParentOf(Table.class)
+public class Schema
+        extends AbstractMetadataType {
+
+    private static final long serialVersionUID = 7457236468401244963L;
+
+    // -----------------------------------------------------------------------------------------------------------------
+    static Comparator<Schema> comparing(final Comparator<? super String> comparator) {
+        return Comparator
+                .comparing(Schema::getTableCatalog, comparator)
+                .thenComparing(Schema::getTableSchem, comparator);
+    }
+
+    static Comparator<Schema> comparing(final Context context, final Comparator<? super String> comparator)
+            throws SQLException {
+        return comparing(ContextUtils.nullPrecedence(context, comparator));
+    }
+
+    // -----------------------------------------------------------------------------------------------------------------
+
+    /**
+     * A column label of {@value}.
+     */
+    public static final String COLUMN_LABEL_TABLE_SCHEM = "TABLE_SCHEM";
+
+    // -----------------------------------------------------------------------------------------------------------------
+
+    /**
+     * A column label of {@value}.
+     */
+    public static final String COLUMN_LABEL_TABLE_CATALOG = "TABLE_CATALOG";
+
+    // ------------------------------------------------------------------------------------------ STATIC_FACTORY_METHODS
+    static Schema of(final String tableCatalog, final String tableSchem) {
+        final var instance = new Schema();
+        instance.setTableCatalog(tableCatalog);
+        instance.setTableSchem(tableSchem);
+        return instance;
+    }
+
+    static Schema of(final Catalog tableCatalog, final String tableSchem) {
+        return of(
+                Optional.ofNullable(tableCatalog)
+                        .map(Catalog::getTableCat)
+                        .orElse(null),
+                tableSchem
+        );
+    }
+
+    // ---------------------------------------------------------------------------------------------------- CONSTRUCTORS
+
+    /**
+     * Creates a new instance.
+     */
+    @SuppressWarnings({
+            "java:S2637" // "@NonNull" values should not be set to null
+    })
+    protected Schema() {
+        super();
+    }
+
+    // ------------------------------------------------------------------------------------------------ java.lang.Object
+
+    @Override
+    public String toString() {
+        return super.toString() + '{' +
+               "tableSchem=" + tableSchem +
+               ",tableCatalog=" + tableCatalog +
+               '}';
+    }
+
+    @Override
+    public boolean equals(final Object obj) {
+        if (obj == null || getClass() != obj.getClass()) {
+            return false;
+        }
+        if (!super.equals(obj)) {
+            return false;
+        }
+        final var that = (Schema) obj;
+        return Objects.equals(tableSchem, that.tableSchem) &&
+               Objects.equals(tableCatalog, that.tableCatalog);
+    }
+
+    @Override
+    public int hashCode() {
+        return Objects.hash(super.hashCode(), tableSchem, tableCatalog);
+    }
+
+    // ------------------------------------------------------------------------------------------------------ tableSchem
+    @Nonnull
+    public String getTableSchem() {
+        return tableSchem;
+    }
+
+    public void setTableSchem(@Nonnull final String tableSchem) {
+        this.tableSchem = tableSchem;
+    }
+
+    // ---------------------------------------------------------------------------------------------------- tableCatalog
+    @Nullable
+    public String getTableCatalog() {
+        return tableCatalog;
+    }
+
+    protected void setTableCatalog(@Nullable final String tableCatalog) {
+        this.tableCatalog = tableCatalog;
+    }
+
+    // -----------------------------------------------------------------------------------------------------------------
+    @Nonnull
+    @_ColumnLabel(COLUMN_LABEL_TABLE_SCHEM)
+    private String tableSchem;
+
+    @Nullable
+    @_NullableBySpecification
+    @_ColumnLabel(COLUMN_LABEL_TABLE_CATALOG)
+    private String tableCatalog;
+
+    // -----------------------------------------------------------------------------------------------------------------
+    @EqualsAndHashCode.Exclude
+    @ToString.Exclude
+    @SuppressWarnings({
+            "java:S116" // Field names should comply with a naming convention
+    })
+    private transient Catalog tableCatalog_;
+
+    @SuppressWarnings({
+            "java:S100" // Method names should comply with a naming convention
+    })
+    Catalog getTableCatalog_() {
+        if (tableCatalog_ == null) {
+            tableCatalog_ = Catalog.of(tableCatalog);
+        }
+        return tableCatalog_;
+    }
+
+    @SuppressWarnings({
+            "java:S100", // Method names should comply with a naming convention
+            "java:S117"  // Local variable and method parameter names should comply with a naming convention
+    })
+    void setTableCatalog_(final Catalog tableCatalog_) {
+        this.tableCatalog_ = tableCatalog_;
+        setTableCatalog(
+                Optional.ofNullable(this.tableCatalog_)
+                        .map(Catalog::getTableCat)
+                        .orElse(null)
+        );
+    }
+}