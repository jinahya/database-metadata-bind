--- conflicted
+++ resolved
@@ -6,9 +6,6 @@
 *.ear
 /target/
 logs/
-<<<<<<< HEAD
 pom.xml.versionsBackup
-=======
 .idea
-*.iml
->>>>>>> 621b4456
+*.iml